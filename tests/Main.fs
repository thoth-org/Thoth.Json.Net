module Tests.Main

open Expecto
open Util.Testing

[<EntryPoint>]
let main args =
    testList "All" [ Decoders.tests
                     Encoders.tests
<<<<<<< HEAD
=======
                     Converter.tests
                     BackAndForth.tests
                     ExtraCoders.tests
>>>>>>> d80107a9
                   ]
    |> runTestsWithArgs defaultConfig args<|MERGE_RESOLUTION|>--- conflicted
+++ resolved
@@ -7,11 +7,7 @@
 let main args =
     testList "All" [ Decoders.tests
                      Encoders.tests
-<<<<<<< HEAD
-=======
-                     Converter.tests
                      BackAndForth.tests
                      ExtraCoders.tests
->>>>>>> d80107a9
                    ]
     |> runTestsWithArgs defaultConfig args