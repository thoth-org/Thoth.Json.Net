--- conflicted
+++ resolved
@@ -7,12 +7,8 @@
 tasks:
   - before: >
       rm -rf paket-files &&
-<<<<<<< HEAD
-      ./fake.snh build -t DotnetRestore
-=======
       ./fake.sh build
   - init: ./fake.sh build -t DotnetRestore
->>>>>>> f0ab0d0e
 
 vscode:
   extensions:
